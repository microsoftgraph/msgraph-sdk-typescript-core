--- conflicted
+++ resolved
@@ -1,13 +1,8 @@
 export * from "./adapter/index.js";
 export * from "./authentication/index.js";
-<<<<<<< HEAD
 export * from "./content/index.js";
 export * from "./http/index.js";
 export * from "./middleware/index.js";
-=======
-export * from "./http/index.js";
-export * from "./middleware/index.js";
 export * from "./tasks/index.js";
->>>>>>> b3075a90
 export * from "./utils/Constants.js";
 export * from "./utils/Version.js";