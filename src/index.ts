--- conflicted
+++ resolved
@@ -2,10 +2,6 @@
 export * from "./authentication/index.js";
 export * from "./http/index.js";
 export * from "./middleware/index.js";
-<<<<<<< HEAD
-export * from "./authentication/index.js";
-=======
->>>>>>> c4d0bc9d
 export * from "./tasks/index.js";
 export * from "./utils/Constants.js";
 export * from "./utils/Version.js";